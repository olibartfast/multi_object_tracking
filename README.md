--- conflicted
+++ resolved
@@ -23,7 +23,6 @@
 FetchContent_MakeAvailable(object-detection-inference)
 ```
 
-<<<<<<< HEAD
 ### Build
 ```
 cd multi_object_tracking
@@ -34,12 +33,17 @@
 ### Run
 ```
 ./multi_object_tracking --link=<path to video or stream> --tracker=<tracking algorithm i.e. "SORT", "ByteTrack", "BoTSORT"> --labels=<path to label file> --model_path=<path to model binary> --class=<list of classes label name to track> 
-=======
+```
+* Check [.vscode folder for examples](.vscode/launch.json)
+# References
+* SORT: https://github.com/david8862/keras-YOLOv3-model-set/tree/master/tracking/cpp_inference/yoloSort
+* ByteTrack: https://github.com/Vertical-Beach/ByteTrack-cpp
+* BoTSORT: https://github.com/viplix3/BoTSORT-cpp
+
 ## Running the Tracker
 
 ```bash
 ./multi_object_tracking --link=<path to video or stream> --tracker=<tracking algorithm i.e., "SORT", "ByteTrack", "BoTSORT"> --labels=<path to label file> --model_path=<path to model binary> --class=<id of class to track>
->>>>>>> 26ad2af0
 ```
 
 *For examples, check the [.vscode folder](.vscode/launch.json).*
